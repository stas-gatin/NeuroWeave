import numpy as np

from weave import neuro_functions

<<<<<<< HEAD
import weave
=======
import weave

a = np.arange(9) - 4

b= weave.norm(a)

print(b)
>>>>>>> fe7cd7ad
<|MERGE_RESOLUTION|>--- conflicted
+++ resolved
@@ -2,14 +2,12 @@
 
 from weave import neuro_functions
 
-<<<<<<< HEAD
 import weave
-=======
-import weave
+
+
 
 a = np.arange(9) - 4
 
 b= weave.norm(a)
 
 print(b)
->>>>>>> fe7cd7ad
