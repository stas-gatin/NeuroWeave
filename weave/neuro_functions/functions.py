--- conflicted
+++ resolved
@@ -60,7 +60,6 @@
     'triu',
     'concatenate',
     'stack',
-<<<<<<< HEAD
     'vstack',
     'hstack',
     'dstack',
@@ -71,10 +70,8 @@
     'delete',
     'append',
     'resize',
-=======
     'load',
     'save'
->>>>>>> fe7cd7ad
 ]
 
 
@@ -307,7 +304,6 @@
         tensors_data.append(tensor_data.data)
     array = np.stack(tensors_data, axis=axis, dtype=dtype)
     return Tensor(data=array, dtype=array.dtype, use_grad=use_grad)
-<<<<<<< HEAD
 
 
 def vstack(tensors: tuple = None, dtype: str = None,
@@ -452,8 +448,6 @@
         tensors_data.append(tensor_data.data)
     array = np.block(arrays=tensors_data)
     return Tensor(data=array, dtype=array.dtype, use_grad=use_grad)
-=======
-    pass
 
 
 def load(filename: str, use_grad: bool = False, device: str = 'cpu') -> Tensor:
@@ -464,5 +458,4 @@
 
 def save(filename: str, tensor: Tensor, use_grad: bool = False, device: str = 'cpu') -> None:
     """Save a tensor to a file."""
-    np.save(filename, tensor.data)
->>>>>>> fe7cd7ad
+    np.save(filename, tensor.data)