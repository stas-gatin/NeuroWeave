--- conflicted
+++ resolved
@@ -5,34 +5,27 @@
     'zeros',
 ]
 
+
 def ones(shape, dtype: str = None):
     array = np.ones(shape, dtype=dtype)
     return Tensor(data=array, dtype=dtype)
+
 
 def empty(shape, dtype: str = None):
     array = np.empty(shape, dtype=dtype)
     return Tensor(data=array, dtype=dtype)
 
-<<<<<<< HEAD
-def full(shape, fill_value=None, dtype: str = np.inf):
-=======
 
 
-def full(shape: int = None, fill_value=None, dtype: str = np.inf):
->>>>>>> 9d5825cb
+def full(shape, fill_value=None, dtype: str = np.inf):
     array = np.full(shape, dtype=dtype)
     return Tensor(data=array, dtype=dtype)
-
 
 def rand(shape, dtype=None, use_grad: bool = False, device:str = 'cpu'):
     array = np.random.rand(shape, dtype)
     return Tensor(data=array, dtype=dtype)
 
-<<<<<<< HEAD
+
 def zeros(shape, dtype=None, use_grad: bool = False, device:str = 'cpu'):
-=======
-
-def zeros(shape, dtype: str = None, use_grad: bool = False, device:str = 'cpu'):
->>>>>>> 9d5825cb
     array = np.zeros(shape, dtype=dtype)
     return Tensor(data=array, dtype=dtype)
