--- conflicted
+++ resolved
@@ -42,7 +42,6 @@
     'eye',
     'linspace',
     'arange',
-<<<<<<< HEAD
     'dot',
     'matmul',
     'inner',
@@ -54,16 +53,13 @@
     'inv',
     'tensorinv',
     'all',
-    'any'
-
-=======
+    'any',
     'tensor',
     'diag',
     'tril',
     'triu',
     'concatenate',
     'stack',
->>>>>>> a810354d
 ]
 
 
@@ -126,17 +122,10 @@
     return Tensor(data=array, dtype=dtype, use_grad=use_grad)
 
 
-<<<<<<< HEAD
-
-
-def rand(*shape,
-         use_grad: bool = False, device: str = 'cpu'):
-=======
 def rand(*shape: int | tuple,
          use_grad: bool = False, device: str = 'cpu') -> Tensor:
     """Random values in a given shape."""
 
->>>>>>> a810354d
     array = np.random.rand(*shape)
     return Tensor(data=array, dtype=array.dtype, use_grad=use_grad)
 
@@ -179,7 +168,6 @@
     return Tensor(data=array, dtype=dtype, use_grad=use_grad)
 
 
-<<<<<<< HEAD
 def dot(a,b, use_grad: bool = False, device: str = 'cpu'):
     array = np.dot(a,b)
     return Tensor(data=array, dtype=array.dtype, use_grad=use_grad)
@@ -240,20 +228,6 @@
     return Tensor(data=array, dtype=array.dtype, use_grad=use_grad)
 
 
-
-
-
-
-
-
-
-
-
-
-
-
-
-=======
 def tensor(data: list, dtype: str = None, use_grad: bool = False,
            device: str = 'cpu') -> Tensor:
     """Create an tensor from a data list."""
@@ -305,5 +279,4 @@
         tensors_data.append(tensor_data.data)
     array = np.stack(tensors_data, axis=axis, dtype=dtype)
     return Tensor(data=array, dtype=array.dtype, use_grad=use_grad)
-    pass
->>>>>>> a810354d
+    pass