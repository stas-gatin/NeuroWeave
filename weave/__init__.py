--- conflicted
+++ resolved
@@ -7,7 +7,7 @@
 import weave.cuda
 from .tensor import Tensor
 from .neuro_functions.functions import *
-<<<<<<< HEAD
+from .nn import *
 import numpy as np
 
 int8 = np.int8
@@ -35,8 +35,5 @@
 if weave.cuda.is_available():
     _types.extend(weave.cuda._types)
     _float_types.extend(weave.cuda._float_types)
-=======
-from .nn import *
->>>>>>> 8cd18f39
 
 __version__ = '1.0.0'