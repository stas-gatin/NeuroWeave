--- conflicted
+++ resolved
@@ -3,9 +3,5 @@
   <component name="Black">
     <option name="sdkName" value="Python 3.12" />
   </component>
-<<<<<<< HEAD
-  <component name="ProjectRootManager" version="2" project-jdk-name="Python 3.12" project-jdk-type="Python SDK" />
-=======
-  <component name="ProjectRootManager" version="2" project-jdk-name="Python 3.12 (NeuroWeave)" project-jdk-type="Python SDK" />
->>>>>>> abb39134
+  <component name="ProjectRootManager" version="2" project-jdk-name="tf-gpu" project-jdk-type="Python SDK" />
 </project>